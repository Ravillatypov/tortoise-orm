#
# This file is autogenerated by pip-compile
# To update, run:
#
#    make up
#
-e .
aiofiles==0.4.0           # via quart, sanic
aiomysql==0.0.20
aiosqlite==0.10.0
alabaster==0.7.12         # via sphinx
apipkg==1.5               # via execnet
appdirs==1.4.3            # via black
<<<<<<< HEAD
asn1crypto==1.2.0         # via cryptography
astroid==2.3.1            # via pylint
=======
astroid==2.3.2            # via pylint
>>>>>>> 15eb32b4
asyncpg==0.19.0
asynctest==0.13.0
atomicwrites==1.3.0       # via pytest
attrs==19.3.0             # via black, pytest
babel==2.7.0              # via sphinx
bandit==1.6.2
black==19.3b0 ; python_version >= "3.6"
bleach==3.1.0             # via readme-renderer
blinker==1.4              # via quart
certifi==2019.9.11        # via httpcore, requests
<<<<<<< HEAD
cffi==1.13.0              # via cryptography
=======
cffi==1.13.1              # via cryptography
>>>>>>> 15eb32b4
chardet==3.0.4            # via httpcore, requests
ciso8601==2.1.2
click==7.0                # via black, pip-tools, quart, uvicorn
cloud-sptheme==1.9.4
colorama==0.4.1           # via green
coverage==4.5.4           # via coveralls, green, nose2, pytest-cov
coveralls==1.8.2
cryptography==2.8         # via pymysql
docopt==0.6.2             # via coveralls
docutils==0.15.2
entrypoints==0.3          # via flake8
execnet==1.7.1            # via pytest-xdist
filelock==3.0.12          # via tox
flake8-isort==2.7.0
flake8==3.7.8             # via flake8-isort
gitdb2==2.0.6             # via gitpython
gitpython==3.0.4          # via bandit
green==3.0.0
h11==0.8.1                # via httpcore, hypercorn, uvicorn, wsproto
h2==3.1.1                 # via httpcore, hypercorn
hpack==3.0.0              # via h2
httpcore==0.3.0           # via requests-async
httptools==0.0.13         # via sanic, uvicorn
hypercorn==0.9.0 ; python_version >= "3.7"
hyperframe==5.2.0         # via h2
idna==2.8                 # via httpcore, requests
imagesize==1.1.0          # via sphinx
importlib-metadata==0.23  # via pluggy, pytest, tox
isort==4.3.21             # via flake8-isort, pylint
itsdangerous==1.1.0       # via quart
jinja2==2.10.3            # via quart, sphinx
lazy-object-proxy==1.4.2  # via astroid
lxml==4.4.1               # via green
markupsafe==1.1.1         # via jinja2
mccabe==0.6.1             # via flake8, pylint
more-itertools==7.2.0     # via pytest, zipp
multidict==4.5.2          # via quart, sanic
<<<<<<< HEAD
mypy-extensions==0.4.2    # via mypy
=======
mypy-extensions==0.4.3    # via mypy
>>>>>>> 15eb32b4
mypy==0.740
nose2==0.9.1
packaging==19.2           # via pytest, sphinx, tox
pbr==5.4.3                # via stevedore
pip-tools==4.2.0
pkginfo==1.5.0.1          # via twine
pluggy==0.13.0            # via pytest, tox
priority==1.3.0           # via hypercorn
py==1.8.0                 # via pytest, tox
pycodestyle==2.5.0        # via flake8
pycparser==2.19           # via cffi
pyflakes==2.1.1           # via flake8
pygments==2.4.2
pylint==2.4.3
pymysql==0.9.2            # via aiomysql
pyparsing==2.4.2          # via packaging
pypika==0.35.14
pytest-cov==2.8.1
<<<<<<< HEAD
pytest-forked==1.1.1      # via pytest-xdist
=======
pytest-forked==1.1.3      # via pytest-xdist
>>>>>>> 15eb32b4
pytest-xdist==1.30.0
pytest==5.2.2
pytz==2019.3              # via babel
pyyaml==5.1.2
quart==0.10.0 ; python_version >= "3.7"
readme-renderer==24.0     # via twine
requests-async==0.5.0     # via sanic
requests-toolbelt==0.9.1  # via twine
requests==2.22.0          # via coveralls, requests-async, requests-toolbelt, sphinx, twine
rfc3986==1.3.2            # via httpcore
sanic==19.9.0
six==1.12.0               # via astroid, bandit, bleach, cryptography, nose2, packaging, pip-tools, pytest-xdist, readme-renderer, sphinx, stevedore, tox
smmap2==2.0.5             # via gitdb2
snowballstemmer==2.0.0    # via sphinx
sortedcontainers==2.1.0   # via quart
sphinx==1.8.5
sphinxcontrib-websupport==1.1.2  # via sphinx
starlette==0.12.10
stevedore==1.31.0         # via bandit
testfixtures==6.10.0      # via flake8-isort
toml==0.10.0              # via black, hypercorn, tox
tox==3.14.0
tqdm==4.36.1              # via twine
twine==1.15.0
typed-ast==1.4.0          # via astroid, mypy
typing-extensions==3.7.4
ujson==1.35               # via sanic
unidecode==1.1.1          # via green
urllib3==1.25.6           # via requests
uvicorn==0.8.6
uvloop==0.12.2            # via sanic, uvicorn
<<<<<<< HEAD
virtualenv==16.7.6        # via tox
=======
virtualenv==16.7.7        # via tox
>>>>>>> 15eb32b4
wcwidth==0.1.7            # via pytest
webencodings==0.5.1       # via bleach
websockets==7.0           # via sanic, uvicorn
wrapt==1.11.2             # via astroid
wsproto==0.15.0 ; python_version >= "3.7"
zipp==0.6.0               # via importlib-metadata

# The following packages are considered to be unsafe in a requirements file:
# setuptools==41.4.0        # via sphinx, twine
aiocontextvars==0.2.2 ; python_version < "3.7"
contextvars==2.4 ; python_version < "3.7"
immutables==0.9 ; python_version < "3.7"
dataclasses==0.6 ; python_version<"3.7"<|MERGE_RESOLUTION|>--- conflicted
+++ resolved
@@ -11,12 +11,7 @@
 alabaster==0.7.12         # via sphinx
 apipkg==1.5               # via execnet
 appdirs==1.4.3            # via black
-<<<<<<< HEAD
-asn1crypto==1.2.0         # via cryptography
-astroid==2.3.1            # via pylint
-=======
 astroid==2.3.2            # via pylint
->>>>>>> 15eb32b4
 asyncpg==0.19.0
 asynctest==0.13.0
 atomicwrites==1.3.0       # via pytest
@@ -27,11 +22,7 @@
 bleach==3.1.0             # via readme-renderer
 blinker==1.4              # via quart
 certifi==2019.9.11        # via httpcore, requests
-<<<<<<< HEAD
-cffi==1.13.0              # via cryptography
-=======
 cffi==1.13.1              # via cryptography
->>>>>>> 15eb32b4
 chardet==3.0.4            # via httpcore, requests
 ciso8601==2.1.2
 click==7.0                # via black, pip-tools, quart, uvicorn
@@ -69,11 +60,7 @@
 mccabe==0.6.1             # via flake8, pylint
 more-itertools==7.2.0     # via pytest, zipp
 multidict==4.5.2          # via quart, sanic
-<<<<<<< HEAD
-mypy-extensions==0.4.2    # via mypy
-=======
 mypy-extensions==0.4.3    # via mypy
->>>>>>> 15eb32b4
 mypy==0.740
 nose2==0.9.1
 packaging==19.2           # via pytest, sphinx, tox
@@ -92,11 +79,7 @@
 pyparsing==2.4.2          # via packaging
 pypika==0.35.14
 pytest-cov==2.8.1
-<<<<<<< HEAD
-pytest-forked==1.1.1      # via pytest-xdist
-=======
 pytest-forked==1.1.3      # via pytest-xdist
->>>>>>> 15eb32b4
 pytest-xdist==1.30.0
 pytest==5.2.2
 pytz==2019.3              # via babel
@@ -128,11 +111,7 @@
 urllib3==1.25.6           # via requests
 uvicorn==0.8.6
 uvloop==0.12.2            # via sanic, uvicorn
-<<<<<<< HEAD
-virtualenv==16.7.6        # via tox
-=======
 virtualenv==16.7.7        # via tox
->>>>>>> 15eb32b4
 wcwidth==0.1.7            # via pytest
 webencodings==0.5.1       # via bleach
 websockets==7.0           # via sanic, uvicorn
