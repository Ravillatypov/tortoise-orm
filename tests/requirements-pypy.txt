#
# This file is autogenerated by pip-compile
# To update, run:
#
#    make up
#
aiomysql==0.0.20
aiosqlite==0.11.0
apipkg==1.5               # via execnet
asynctest==0.13.0
attrs==19.3.0             # via pytest
certifi==2019.11.28       # via requests
cffi==1.13.2              # via cryptography
chardet==3.0.4            # via requests
ciso8601==2.1.2
coverage==5.0.3           # via coveralls, pytest-cov
coveralls==1.10.0
cryptography==2.8         # via pymysql
docopt==0.6.2             # via coveralls
execnet==1.7.1            # via pytest-xdist
idna==2.8                 # via requests
importlib-metadata==1.5.0  # via pluggy, pytest
<<<<<<< HEAD
more-itertools==8.1.0     # via pytest
=======
more-itertools==8.2.0     # via pytest
>>>>>>> d2cdafe7
packaging==20.1           # via pytest
pluggy==0.13.1            # via pytest
py==1.8.1                 # via pytest
pycparser==2.19           # via cffi
pydantic==1.4
pymysql==0.9.2            # via aiomysql
pyparsing==2.4.6          # via packaging
pypika==0.35.21
pytest-cov==2.8.1
pytest-forked==1.1.3      # via pytest-xdist
pytest-xdist==1.31.0
<<<<<<< HEAD
pytest==5.3.4
=======
pytest==5.3.5
>>>>>>> d2cdafe7
pyyaml==5.3
requests==2.22.0          # via coveralls
six==1.14.0               # via cryptography, packaging, pytest-xdist
typing-extensions==3.7.4.1
urllib3==1.25.8           # via requests
wcwidth==0.1.8            # via pytest
zipp==2.1.0               # via importlib-metadata
aiocontextvars==0.2.2 ; python_version < "3.7"
contextvars==2.4 ; python_version < "3.7"
immutables==0.9 ; python_version < "3.7"
dataclasses==0.6 ; python_version<"3.7"<|MERGE_RESOLUTION|>--- conflicted
+++ resolved
@@ -20,11 +20,7 @@
 execnet==1.7.1            # via pytest-xdist
 idna==2.8                 # via requests
 importlib-metadata==1.5.0  # via pluggy, pytest
-<<<<<<< HEAD
-more-itertools==8.1.0     # via pytest
-=======
 more-itertools==8.2.0     # via pytest
->>>>>>> d2cdafe7
 packaging==20.1           # via pytest
 pluggy==0.13.1            # via pytest
 py==1.8.1                 # via pytest
@@ -36,11 +32,7 @@
 pytest-cov==2.8.1
 pytest-forked==1.1.3      # via pytest-xdist
 pytest-xdist==1.31.0
-<<<<<<< HEAD
-pytest==5.3.4
-=======
 pytest==5.3.5
->>>>>>> d2cdafe7
 pyyaml==5.3
 requests==2.22.0          # via coveralls
 six==1.14.0               # via cryptography, packaging, pytest-xdist
