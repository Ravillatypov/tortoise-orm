--- conflicted
+++ resolved
@@ -3,11 +3,7 @@
 from typing import List, Optional, Set
 
 from tortoise.exceptions import ConfigurationError
-<<<<<<< HEAD
 from tortoise.fields.base import Field
-=======
-from tortoise.fields import OneToOneField
->>>>>>> 743795d8
 from tortoise.utils import get_escape_translation_table
 
 # pylint: disable=R0201
@@ -142,25 +138,9 @@
             fields=", ".join([self.quote(f) for f in field_names]),
         )
 
-<<<<<<< HEAD
     def _get_field_type(self, field_object: Field) -> str:
         types = field_object.get_db_field_types()
         return types.get(self.DIALECT, types[""])  # type: ignore
-=======
-    def _get_field_type(self, field_object) -> str:
-        field_object_type = type(field_object)
-        while field_object_type.__bases__ and field_object_type not in self.FIELD_TYPE_MAP:
-            field_object_type = field_object_type.__bases__[0]
-
-        field_type = self.FIELD_TYPE_MAP[field_object_type]  # type: ignore
-
-        if isinstance(field_object, fields.DecimalField):
-            field_type = field_type.format(field_object.max_digits, field_object.decimal_places)
-        elif isinstance(field_object, fields.CharField):
-            field_type = field_type.format(field_object.max_length)
-
-        return field_type
->>>>>>> 743795d8
 
     def _get_table_sql(self, model, safe=True) -> dict:
 
@@ -179,7 +159,7 @@
                 else ""
             )
             # TODO: PK generation needs to move out of schema generator.
-            if field_object.pk and not isinstance(field_object.reference, OneToOneField):
+            if field_object.pk:  # and not isinstance(field_object.reference, OneToOneField):
                 pk_string = self._get_primary_key_create_string(field_object, db_field, comment)
                 if pk_string:
                     fields_to_create.append(pk_string)
