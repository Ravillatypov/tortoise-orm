--- conflicted
+++ resolved
@@ -15,20 +15,12 @@
     Union,
 )
 
-<<<<<<< HEAD
-from pypika import JoinType, Order, Query, Table
-=======
 from pypika import JoinType, Order, Table
->>>>>>> 15eb32b4
 from pypika.functions import Count
 from pypika.queries import QueryBuilder
 from typing_extensions import Protocol
 
 from tortoise import fields
-<<<<<<< HEAD
-from tortoise.aggregation import Function
-=======
->>>>>>> 15eb32b4
 from tortoise.backends.base.client import BaseDBAsyncClient, Capabilities
 from tortoise.exceptions import DoesNotExist, FieldError, IntegrityError, MultipleObjectsReturned
 from tortoise.functions import Function
@@ -58,13 +50,8 @@
 
     def __init__(self, model: Type[MODEL]) -> None:
         self._joined_tables: List[Table] = []
-<<<<<<< HEAD
-        self.query: QueryBuilder = QUERY
-        self.model: "Type[Model]" = model
-=======
         self.model: "Type[Model]" = model
         self.query: QueryBuilder = QUERY
->>>>>>> 15eb32b4
         self._db: BaseDBAsyncClient = None  # type: ignore
         self.capabilities: Capabilities = model._meta.db.capabilities
 
@@ -125,7 +112,6 @@
 
 
 class QuerySet(AwaitableQuery[MODEL]):
-    # pylint: disable=W0201
     __slots__ = (
         "fields",
         "_prefetch_map",
