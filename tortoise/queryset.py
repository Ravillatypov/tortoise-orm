from copy import copy
from typing import Any, Dict, List, Optional, Set, Tuple, Union

from pypika import JoinType, Order, Query, Table  # noqa
from pypika.functions import Count

from tortoise import fields
from tortoise.aggregation import Aggregate
from tortoise.backends.base.client import BaseDBAsyncClient
from tortoise.exceptions import DoesNotExist, FieldError, IntegrityError, MultipleObjectsReturned
from tortoise.query_utils import Prefetch, Q, QueryModifier, _get_joins_for_related_field

# Empty placeholder - Should never be edited.
QUERY = Query()


class AwaitableQuery:
    __slots__ = ("_joined_tables", "query", "model", "_db", "capabilities")

    def __init__(self, model) -> None:
        self._joined_tables: List[Table] = []
        self.model = model
        self.query: Query = QUERY
        self._db: BaseDBAsyncClient = None  # type: ignore
        self.capabilities = model._meta.db.capabilities

    def resolve_filters(self, model, q_objects, annotations, custom_filters) -> None:
        modifier = QueryModifier()
        for node in q_objects:
            modifier &= node.resolve(model, annotations, custom_filters)

        where_criterion, joins, having_criterion = modifier.get_query_modifiers()
        for join in joins:
            if join[0] not in self._joined_tables:
                self.query = self.query.join(join[0], how=JoinType.left_outer).on(join[1])
                self._joined_tables.append(join[0])

        self.query._wheres = where_criterion
        self.query._havings = having_criterion

    def _join_table_by_field(self, table, related_field_name, related_field) -> None:
        joins = _get_joins_for_related_field(table, related_field, related_field_name)
        for join in joins:
            if join[0] not in self._joined_tables:
                self.query = self.query.join(join[0], how=JoinType.left_outer).on(join[1])
                self._joined_tables.append(join[0])

    def resolve_ordering(self, model, orderings, annotations) -> None:
        table = Table(model._meta.table)
        for ordering in orderings:
            field_name = ordering[0]
            if field_name in model._meta.fetch_fields:
                raise FieldError(
                    "Filtering by relation is not possible. Filter by nested field of related model"
                )
            if field_name.split("__")[0] in model._meta.fetch_fields:
                related_field_name = field_name.split("__")[0]
                related_field = model._meta.fields_map[related_field_name]
                self._join_table_by_field(table, related_field_name, related_field)
                self.resolve_ordering(
                    related_field.type, [("__".join(field_name.split("__")[1:]), ordering[1])], {}
                )
            elif field_name in annotations:
                aggregation = annotations[field_name]
                aggregation_info = aggregation.resolve(self.model)
                self.query = self.query.orderby(aggregation_info["field"], order=ordering[1])
            else:
                field_object = self.model._meta.fields_map.get(field_name)
                if not field_object:
                    raise FieldError(f"Unknown field {field_name} for model {self.model.__name__}")
                field_name = field_object.source_field or field_name
                self.query = self.query.orderby(getattr(table, field_name), order=ordering[1])

    def _make_query(self) -> None:
        raise NotImplementedError()  # pragma: nocoverage

    def __await__(self):
        if self._db is None:
            self._db = self.model._meta.db
        self._make_query()
        return self._execute().__await__()

    async def __aiter__(self):
        for val in await self:
            yield val

    async def _execute(self):
        raise NotImplementedError()  # pragma: nocoverage


class QuerySet(AwaitableQuery):
    __slots__ = (
        "fields",
        "_prefetch_map",
        "_prefetch_queries",
        "_single",
        "_get",
        "_count",
        "_db",
        "_limit",
        "_offset",
        "_filter_kwargs",
        "_orderings",
        "_q_objects",
        "_distinct",
        "_annotations",
        "_having",
        "_custom_filters",
    )

    def __init__(self, model) -> None:
        super().__init__(model)
        self.fields = model._meta.db_fields

        self._prefetch_map: Dict[str, Set[str]] = {}
        self._prefetch_queries: Dict[str, QuerySet] = {}
        self._single: bool = False
        self._get: bool = False
        self._count: bool = False
        self._limit: Optional[int] = None
        self._offset: Optional[int] = None
        self._filter_kwargs: Dict[str, Any] = {}
        self._orderings: List[Tuple[str, Any]] = []
        self._q_objects: List[Q] = []
        self._distinct: bool = False
        self._annotations: Dict[str, Aggregate] = {}
        self._having: Dict[str, Any] = {}
        self._custom_filters: Dict[str, dict] = {}

    def _clone(self) -> "QuerySet":
        queryset = QuerySet.__new__(QuerySet)
        queryset.fields = self.fields
        queryset.model = self.model
        queryset.query = self.query
        queryset.capabilities = self.capabilities
        queryset._prefetch_map = copy(self._prefetch_map)
        queryset._prefetch_queries = copy(self._prefetch_queries)
        queryset._single = self._single
        queryset._get = self._get
        queryset._count = self._count
        queryset._db = self._db
        queryset._limit = self._limit
        queryset._offset = self._offset
        queryset._filter_kwargs = copy(self._filter_kwargs)
        queryset._orderings = copy(self._orderings)
        queryset._joined_tables = copy(self._joined_tables)
        queryset._q_objects = copy(self._q_objects)
        queryset._distinct = self._distinct
        queryset._annotations = copy(self._annotations)
        queryset._having = copy(self._having)
        queryset._custom_filters = copy(self._custom_filters)
        return queryset

    def _filter_or_exclude(self, *args, negate: bool, **kwargs):
        queryset = self._clone()
        for arg in args:
            if not isinstance(arg, Q):
                raise TypeError("expected Q objects as args")
            if negate:
                queryset._q_objects.append(~arg)
            else:
                queryset._q_objects.append(arg)

        for key, value in kwargs.items():
            if negate:
                queryset._q_objects.append(~Q(**{key: value}))
            else:
                queryset._q_objects.append(Q(**{key: value}))

        return queryset

    def filter(self, *args, **kwargs) -> "QuerySet":
        """
        Filters QuerySet by given kwargs. You can filter by related objects like this:

        .. code-block:: python3

            Team.filter(events__tournament__name='Test')

        You can also pass Q objects to filters as args.
        """
        return self._filter_or_exclude(negate=False, *args, **kwargs)

    def exclude(self, *args, **kwargs) -> "QuerySet":
        """
        Same as .filter(), but with appends all args with NOT
        """
        return self._filter_or_exclude(negate=True, *args, **kwargs)

    def order_by(self, *orderings: str) -> "QuerySet":
        """
        Accept args to filter by in format like this:

        .. code-block:: python3

            .order_by('name', '-tournament__name')

        Supports ordering by related models too.
        """
        queryset = self._clone()
        new_ordering = []
        for ordering in orderings:
            order_type = Order.asc
            if ordering[0] == "-":
                field_name = ordering[1:]
                order_type = Order.desc
            else:
                field_name = ordering

            if not (
                field_name.split("__")[0] in self.model._meta.fields
                or field_name in self._annotations
            ):
                raise FieldError(f"Unknown field {field_name} for model {self.model.__name__}")
            new_ordering.append((field_name, order_type))
        queryset._orderings = new_ordering
        return queryset

    def limit(self, limit: int) -> "QuerySet":
        """
        Limits QuerySet to given length.
        """
        queryset = self._clone()
        queryset._limit = limit
        return queryset

    def offset(self, offset: int) -> "QuerySet":
        """
        Query offset for QuerySet.
        """
        queryset = self._clone()
        queryset._offset = offset
        if self.capabilities.requires_limit and queryset._limit is None:
            queryset._limit = 1000000
        return queryset

    def distinct(self) -> "QuerySet":
        """
        Make QuerySet distinct.

        Only makes sense in combination with a ``.values()`` or ``.values_list()`` as it
        precedes all the fetched fields with a distinct.
        """
        queryset = self._clone()
        queryset._distinct = True
        return queryset

    def annotate(self, **kwargs) -> "QuerySet":
        """
        Annotate result with aggregation result.
        """
        queryset = self._clone()
        for key, aggregation in kwargs.items():
            if not isinstance(aggregation, Aggregate):
                raise TypeError("value is expected to be Aggregate instance")
            queryset._annotations[key] = aggregation
            from tortoise.models import get_filters_for_field

            queryset._custom_filters.update(get_filters_for_field(key, None, key))
        return queryset

    def values_list(
        self, *fields_: str, flat: bool = False
    ) -> "ValuesListQuery":  # pylint: disable=W0621
        """
        Make QuerySet returns list of tuples for given args instead of objects.

        If ```flat=True`` and only one arg is passed can return flat list.

        If no arguments are passed it will default to a tuple containing all fields
        in order of declaration.
        """
        return ValuesListQuery(
            db=self._db,
            model=self.model,
            q_objects=self._q_objects,
            flat=flat,
            fields_for_select_list=fields_
            or [
                field
                for field in self.model._meta.fields_map.keys()
                if field in self.model._meta.db_fields
            ],
            distinct=self._distinct,
            limit=self._limit,
            offset=self._offset,
            orderings=self._orderings,
            annotations=self._annotations,
            custom_filters=self._custom_filters,
        )

    def values(self, *args: str, **kwargs: str) -> "ValuesQuery":
        """
        Make QuerySet return dicts instead of objects.

        Can pass names of fields to fetch, or as a ``field_name='name_in_dict'`` kwarg.

        If no arguments are passed it will default to a dict containing all fields.
        """
        if args or kwargs:
            fields_for_select: Dict[str, str] = {}
            for field in args:
                if field in fields_for_select:
                    raise FieldError(f"Duplicate key {field}")
                fields_for_select[field] = field

            for return_as, field in kwargs.items():
                if return_as in fields_for_select:
                    raise FieldError(f"Duplicate key {return_as}")
                fields_for_select[return_as] = field
        else:
            fields_for_select = {
                field: field
                for field in self.model._meta.fields_map.keys()
                if field in self.model._meta.db_fields
            }

        return ValuesQuery(
            db=self._db,
            model=self.model,
            q_objects=self._q_objects,
            fields_for_select=fields_for_select,
            distinct=self._distinct,
            limit=self._limit,
            offset=self._offset,
            orderings=self._orderings,
            annotations=self._annotations,
            custom_filters=self._custom_filters,
        )

    def delete(self) -> "DeleteQuery":
        """
        Delete all objects in QuerySet.
        """
        return DeleteQuery(
            db=self._db,
            model=self.model,
            q_objects=self._q_objects,
            annotations=self._annotations,
            custom_filters=self._custom_filters,
        )

    def update(self, **kwargs) -> "UpdateQuery":
        """
        Update all objects in QuerySet with given kwargs.
        """
        return UpdateQuery(
            db=self._db,
            model=self.model,
            update_kwargs=kwargs,
            q_objects=self._q_objects,
            annotations=self._annotations,
            custom_filters=self._custom_filters,
        )

    def count(self) -> "CountQuery":
        """
        Return count of objects in queryset instead of objects.
        """
        return CountQuery(
            db=self._db,
            model=self.model,
            q_objects=self._q_objects,
            annotations=self._annotations,
            custom_filters=self._custom_filters,
        )

    def all(self) -> "QuerySet":
        """
        Return the whole QuerySet.
        Essentially a no-op except as the only operation.
        """
        return self._clone()

    def first(self) -> "QuerySet":
        """
        Limit queryset to one object and return one object instead of list.
        """
        queryset = self._clone()
        queryset._limit = 1
        queryset._single = True
        return queryset

    def get(self, *args, **kwargs) -> "QuerySet":
        """
        Fetch exactly one object matching the parameters.
        """
        queryset = self.filter(*args, **kwargs)
        queryset._limit = 2
        queryset._get = True
        return queryset

    def prefetch_related(self, *args: Union[str, Prefetch]) -> "QuerySet":
        """
        Like ``.fetch_related()`` on instance, but works on all objects in QuerySet.
        """
        queryset = self._clone()
        queryset._prefetch_map = {}

        for relation in args:
            if isinstance(relation, Prefetch):
                relation.resolve_for_queryset(queryset)
                continue
            relation_split = relation.split("__")
            first_level_field = relation_split[0]
            if first_level_field not in self.model._meta.fetch_fields:
                if first_level_field in self.model._meta.fields:
                    raise FieldError(
                        f"Field {first_level_field} on {self.model._meta.table} is not a relation"
                    )
<<<<<<< HEAD
                else:
                    raise FieldError(
                        f"Relation {first_level_field} for {self.model._meta.table} not found"
                    )
=======
                raise FieldError(
                    "Relation {} for {} not found".format(first_level_field, self.model._meta.table)
                )
>>>>>>> e0fea4f6
            if first_level_field not in queryset._prefetch_map.keys():
                queryset._prefetch_map[first_level_field] = set()
            forwarded_prefetch = "__".join(relation_split[1:])
            if forwarded_prefetch:
                queryset._prefetch_map[first_level_field].add(forwarded_prefetch)
        return queryset

    async def explain(self) -> Any:
        """Fetch and return information about the query execution plan.

        This is done by executing an ``EXPLAIN`` query whose exact prefix depends
        on the database backend, as documented below.

        - PostgreSQL: ``EXPLAIN (FORMAT JSON, VERBOSE) ...``
        - SQLite: ``EXPLAIN QUERY PLAN ...``
        - MySQL: ``EXPLAIN FORMAT=JSON ...``

        .. note::
            This is only meant to be used in an interactive environment for debugging
            and query optimization.
            **The output format may (and will) vary greatly depending on the database backend.**
        """
        if self._db is None:
            self._db = self.model._meta.db  # type: ignore
        self._make_query()
        return await self._db.executor_class(model=self.model, db=self._db).execute_explain(
            self.query
        )

    def using_db(self, _db: BaseDBAsyncClient) -> "QuerySet":
        """
        Executes query in provided db client.
        Useful for transactions workaround.
        """
        queryset = self._clone()
        queryset._db = _db
        return queryset

    def _resolve_annotate(self) -> None:
        if not self._annotations:
            return
        table = Table(self.model._meta.table)
        self.query = self.query.groupby(table.id)
        for key, aggregate in self._annotations.items():
            aggregation_info = aggregate.resolve(self.model)
            for join in aggregation_info["joins"]:
                self._join_table_by_field(*join)
            self.query._select_other(aggregation_info["field"].as_(key))

    def _make_query(self) -> None:
        self.query = copy(self.model._meta.basequery_all_fields)
        self._resolve_annotate()
        self.resolve_filters(
            model=self.model,
            q_objects=self._q_objects,
            annotations=self._annotations,
            custom_filters=self._custom_filters,
        )
        if self._limit:
            self.query._limit = self._limit
        if self._offset:
            self.query._offset = self._offset
        if self._distinct:
            self.query._distinct = True
        self.resolve_ordering(self.model, self._orderings, self._annotations)

    async def _execute(self):
        instance_list = await self._db.executor_class(
            model=self.model,
            db=self._db,
            prefetch_map=self._prefetch_map,
            prefetch_queries=self._prefetch_queries,
        ).execute_select(self.query, custom_fields=list(self._annotations.keys()))
        if self._get:
            if len(instance_list) == 1:
                return instance_list[0]
            if not instance_list:
                raise DoesNotExist("Object does not exist")
            raise MultipleObjectsReturned("Multiple objects returned, expected exactly one")
        if self._single:
            if not instance_list:
                return None
            return instance_list[0]
        return instance_list


class UpdateQuery(AwaitableQuery):
    __slots__ = ("update_kwargs", "q_objects", "annotations", "custom_filters")

    def __init__(self, model, update_kwargs, db, q_objects, annotations, custom_filters) -> None:
        super().__init__(model)
        self.update_kwargs = update_kwargs
        self.q_objects = q_objects
        self.annotations = annotations
        self.custom_filters = custom_filters
        self._db = db

    def _make_query(self) -> None:
        table = Table(self.model._meta.table)
        self.query = self._db.query_class.update(table)
        self.resolve_filters(
            model=self.model,
            q_objects=self.q_objects,
            annotations=self.annotations,
            custom_filters=self.custom_filters,
        )
        # Need to get executor to get correct column_map
        executor = self._db.executor_class(model=self.model, db=self._db)

        for key, value in self.update_kwargs.items():
            field_object = self.model._meta.fields_map.get(key)
            if not field_object:
                raise FieldError(f"Unknown keyword argument {key} for model {self.model}")
            if field_object.pk:
                raise IntegrityError(f"Field {key} is PK and can not be updated")
            if isinstance(field_object, fields.ForeignKeyField):
                fk_field = field_object.source_field
                db_field = self.model._meta.fields_map[fk_field].source_field
                value = executor.column_map[fk_field](value.pk, None)  # type: ignore
            else:
                try:
                    db_field = self.model._meta.fields_db_projection[key]
                except KeyError:
                    raise FieldError(f"Field {key} is virtual and can not be updated")
                value = executor.column_map[key](value, None)

            self.query = self.query.set(db_field, value)

    async def _execute(self):
        await self._db.execute_query(str(self.query))


class DeleteQuery(AwaitableQuery):
    __slots__ = ("q_objects", "annotations", "custom_filters")

    def __init__(self, model, db, q_objects, annotations, custom_filters) -> None:
        super().__init__(model)
        self.q_objects = q_objects
        self.annotations = annotations
        self.custom_filters = custom_filters
        self._db = db

    def _make_query(self) -> None:
        self.query = copy(self.model._meta.basequery)
        self.resolve_filters(
            model=self.model,
            q_objects=self.q_objects,
            annotations=self.annotations,
            custom_filters=self.custom_filters,
        )
        self.query._delete_from = True

    async def _execute(self):
        await self._db.execute_query(str(self.query))


class CountQuery(AwaitableQuery):
    __slots__ = ("q_objects", "annotations", "custom_filters")

    def __init__(self, model, db, q_objects, annotations, custom_filters) -> None:
        super().__init__(model)
        self.q_objects = q_objects
        self.annotations = annotations
        self.custom_filters = custom_filters
        self._db = db

    def _make_query(self) -> None:
        self.query = copy(self.model._meta.basequery)
        self.resolve_filters(
            model=self.model,
            q_objects=self.q_objects,
            annotations=self.annotations,
            custom_filters=self.custom_filters,
        )
        self.query._select_other(Count("*"))

    async def _execute(self):
        result = await self._db.execute_query(str(self.query))
        return list(dict(result[0]).values())[0]


class FieldSelectQuery(AwaitableQuery):
    # pylint: disable=W0223
    __slots__ = ()

    def _join_table_with_forwarded_fields(
        self, model, field: str, forwarded_fields: str
    ) -> Tuple[Table, str]:
        table = Table(model._meta.table)
        if field in model._meta.fields_db_projection and not forwarded_fields:
            return table, model._meta.fields_db_projection[field]

        if field in model._meta.fields_db_projection and forwarded_fields:
            raise FieldError(f'Field "{field}" for model "{model.__name__}" is not relation')

        if field in self.model._meta.fetch_fields and not forwarded_fields:
            raise ValueError(
                'Selecting relation "{}" is not possible, select concrete '
                "field on related model".format(field)
            )

        field_object = model._meta.fields_map.get(field)
        if not field_object:
            raise FieldError(f'Unknown field "{field}" for model "{model.__name__}"')

        self._join_table_by_field(table, field, field_object)
        forwarded_fields_split = forwarded_fields.split("__")

        return self._join_table_with_forwarded_fields(
            model=field_object.type,
            field=forwarded_fields_split[0],
            forwarded_fields="__".join(forwarded_fields_split[1:]),
        )

    def add_field_to_select_query(self, field, return_as) -> None:
        table = Table(self.model._meta.table)
        if field in self.model._meta.fields_db_projection:
            db_field = self.model._meta.fields_db_projection[field]
            self.query._select_field(getattr(table, db_field).as_(return_as))
            return

        if field in self.model._meta.fetch_fields:
            raise ValueError(
                'Selecting relation "{}" is not possible, select '
                "concrete field on related model".format(field)
            )

        field_split = field.split("__")
        if field_split[0] in self.model._meta.fetch_fields:
            related_table, related_db_field = self._join_table_with_forwarded_fields(
                model=self.model, field=field_split[0], forwarded_fields="__".join(field_split[1:])
            )
            self.query._select_field(getattr(related_table, related_db_field).as_(return_as))
            return

        raise FieldError(f'Unknown field "{field}" for model "{self.model.__name__}"')

    def resolve_to_python_value(self, model, field):
        if field in model._meta.fetch_fields:
            # return as is to get whole model objects
            return lambda x: x

        if field in model._meta.fields_map:
            return model._meta.fields_map[field].to_python_value

        field_split = field.split("__")
        if field_split[0] in model._meta.fetch_fields:
            new_model = model._meta.fields_map[field_split[0]].type
            return self.resolve_to_python_value(new_model, "__".join(field_split[1:]))

        raise FieldError(f'Unknown field "{field}" for model "{model}"')


class ValuesListQuery(FieldSelectQuery):
    __slots__ = (
        "flat",
        "fields",
        "limit",
        "offset",
        "distinct",
        "orderings",
        "annotations",
        "custom_filters",
        "q_objects",
        "fields_for_select_list",
    )

    def __init__(
        self,
        model,
        db,
        q_objects,
        fields_for_select_list,
        limit,
        offset,
        distinct,
        orderings,
        flat,
        annotations,
        custom_filters,
    ) -> None:
        super().__init__(model)
        if flat and (len(fields_for_select_list) != 1):
            raise TypeError("You can flat value_list only if contains one field")

        fields_for_select = {str(i): field for i, field in enumerate(fields_for_select_list)}
        self.fields = fields_for_select
        self.limit = limit
        self.offset = offset
        self.distinct = distinct
        self.orderings = orderings
        self.annotations = annotations
        self.custom_filters = custom_filters
        self.q_objects = q_objects
        self.fields_for_select_list = fields_for_select_list
        self.flat = flat
        self._db = db

    def _make_query(self) -> None:
        self.query = copy(self.model._meta.basequery)
        for positional_number, field in self.fields.items():
            self.add_field_to_select_query(field, positional_number)

        self.resolve_filters(
            model=self.model,
            q_objects=self.q_objects,
            annotations=self.annotations,
            custom_filters=self.custom_filters,
        )
        if self.limit:
            self.query._limit = self.limit
        if self.offset:
            self.query._offset = self.offset
        if self.distinct:
            self.query._distinct = True
        self.resolve_ordering(self.model, self.orderings, self.annotations)

    async def _execute(self):
        result = await self._db.execute_query(str(self.query))
        columns = [
            (key, self.resolve_to_python_value(self.model, name))
            for key, name in sorted(list(self.fields.items()))
        ]
        if self.flat:
            func = columns[0][1]
            return [func(entry["0"]) for entry in result]
        return [tuple(func(entry[column]) for column, func in columns) for entry in result]


class ValuesQuery(FieldSelectQuery):
    __slots__ = (
        "fields_for_select",
        "limit",
        "offset",
        "distinct",
        "orderings",
        "annotations",
        "custom_filters",
        "q_objects",
    )

    def __init__(
        self,
        model,
        db,
        q_objects,
        fields_for_select,
        limit,
        offset,
        distinct,
        orderings,
        annotations,
        custom_filters,
    ) -> None:
        super().__init__(model)
        self.fields_for_select = fields_for_select
        self.limit = limit
        self.offset = offset
        self.distinct = distinct
        self.orderings = orderings
        self.annotations = annotations
        self.custom_filters = custom_filters
        self.q_objects = q_objects
        self._db = db

    def _make_query(self) -> None:
        self.query = copy(self.model._meta.basequery)
        for return_as, field in self.fields_for_select.items():
            self.add_field_to_select_query(field, return_as)

        self.resolve_filters(
            model=self.model,
            q_objects=self.q_objects,
            annotations=self.annotations,
            custom_filters=self.custom_filters,
        )
        if self.limit:
            self.query._limit = self.limit
        if self.offset:
            self.query._offset = self.offset
        if self.distinct:
            self.query._distinct = True
        self.resolve_ordering(self.model, self.orderings, self.annotations)

    async def _execute(self):
        result = await self._db.execute_query(str(self.query))
        columns = [
            (alias, self.resolve_to_python_value(self.model, field_name))
            for alias, field_name in self.fields_for_select.items()
        ]
        return [{key: func(entry[key]) for key, func in columns} for entry in result]<|MERGE_RESOLUTION|>--- conflicted
+++ resolved
@@ -408,16 +408,9 @@
                     raise FieldError(
                         f"Field {first_level_field} on {self.model._meta.table} is not a relation"
                     )
-<<<<<<< HEAD
-                else:
-                    raise FieldError(
-                        f"Relation {first_level_field} for {self.model._meta.table} not found"
-                    )
-=======
                 raise FieldError(
-                    "Relation {} for {} not found".format(first_level_field, self.model._meta.table)
+                    f"Relation {first_level_field} for {self.model._meta.table} not found"
                 )
->>>>>>> e0fea4f6
             if first_level_field not in queryset._prefetch_map.keys():
                 queryset._prefetch_map[first_level_field] = set()
             forwarded_prefetch = "__".join(relation_split[1:])
